from typing import Tuple, Dict, Any, Optional, Iterable, List
import argparse
import itertools
import collections
import os

import pandas as pd
import numpy as np
from torch.utils.data import Dataset, DataLoader
import torch

from ..log_utils import warn

try:
    from pytorch_genotypes.dataset import (BACKENDS, GeneticDatasetBackend,
                                           PhenotypeGeneticDataset)
    PT_GENO_AVAIL = True
except ImportError:
    PT_GENO_AVAIL = False


IVDatasetBatch = Tuple[
    torch.Tensor,  # exposure
    torch.Tensor,  # outcome
    torch.Tensor,  # IVs
    torch.Tensor   # Covariables
]


class IVDataset(Dataset):
    """Dataset class for IV analysis.

    The batches contain exposure, outcome, IVs and covariables.

    """
    def __init__(
        self,
        exposure: torch.Tensor,
        outcome: torch.Tensor,
        ivs: torch.Tensor,
        covariables: torch.Tensor = torch.Tensor(),
        covariable_labels: Optional[Iterable[str]] = None,
        sampling_weights: Optional[torch.Tensor] = None,
        outcome_dim: Optional[int] = None
    ):
        self.exposure = exposure.reshape(-1, 1)
<<<<<<< HEAD
        self.outcome = outcome
=======
        
        # Auto-detect outcome dimension if not provided
        if outcome_dim is None:
            if outcome.dim() == 1:
                outcome_dim = 1
            else:
                outcome_dim = outcome.size(-1)
        
        self.outcome = outcome.reshape(-1, outcome_dim)
        self.outcome_dim = outcome_dim
>>>>>>> e6c6f5b8
        self.ivs = ivs
        self.covariables = covariables
        self.sampling_weights = sampling_weights

        if covariable_labels is None:
            self.covariable_labels = None
        else:
            self.covariable_labels = list(covariable_labels)

        n = self.ivs.size(0)
        assert n != 0
        for tens in (exposure, outcome, covariables):
            assert tens.numel() == 0 or tens.size(0) == n

    def __getitem__(self, index: int) -> IVDatasetBatch:
        if self.exposure.numel() > 0:
            exposure = self.exposure[index]
        else:
            exposure = torch.Tensor()

        if self.outcome.numel() > 0:
            outcome = self.outcome[index]
        else:
            outcome = torch.Tensor()

        ivs = self.ivs[index]
        covars = self.covariables[index]

        return exposure, outcome, ivs, covars

    def __len__(self) -> int:
        return self.ivs.size(0)

    def to_dataframe(self) -> Tuple[pd.DataFrame, dict]:
        cols = collections.OrderedDict()
        stack = []

        contents = [
            (self.exposure, "exposure"),
            (self.outcome, "outcome"),
            (self.ivs, "ivs"),
            (self.covariables, "covariables")
        ]

        if self.sampling_weights is not None:
            contents.append((self.sampling_weights, "sampling_weights"))

        def add(variable, name):
            mat = variable.numpy()
            assert mat.ndim == 2
            stack.append(mat)
            cols[name] = []
            for j in range(mat.shape[1]):
                cols[name].append(
                    name + (f"_{j+1}" if mat.shape[1] > 1 else "")
                )

        for variable, name in contents:
            if variable.shape[0] > 0:
                add(variable, name)

        if self.covariable_labels is not None:
            cols["covariables"] = self.covariable_labels

        df = pd.DataFrame(
            np.hstack(stack),
            columns=itertools.chain(*cols.values())
        )

        return df, cols

    def exposure_descriptive_statistics(self) -> Dict[str, Any]:
        x = self.exposure.numpy()

        min = np.min(x).item()
        max = np.max(x).item()

        return {
            "domain": [min, max],
            "exposure_95_percentile": np.percentile(x, [2.5, 97.5]).tolist(),
            "exposure_99_percentile": np.percentile(x, [0.5, 99.5]).tolist()
        }

    def n_outcomes(self) -> int:
        """Counts the number of outcomes."""
        _, y, _, _ = self[0]
        return y.numel()

    def n_exposures(self) -> int:
        """Counts the number of exposures."""
        x, _, _, _ = self[0]
        return x.numel()

    def n_instruments(self) -> int:
        """Counts the number of IVs."""
        _, _, ivs, _ = self[0]
        return ivs.numel()

    def n_covars(self) -> int:
        """Counts the number of covariables."""
        _, _, _, covars = self[0]
        return covars.numel()

    def n_exog(self) -> int:
        """Counts the number of exogenous variables (IVs + covariables)."""
        return self.n_instruments() + self.n_covars()

    def save_covariables(
        self,
        output_directory: str
    ) -> Optional[torch.Tensor]:
        """Saves the covars to disk and returns them."""
        output_filename = os.path.join(output_directory, "covariables.pt")

        if (
            isinstance(self.covariables, torch.Tensor) and
            self.covariables.numel() > 0
        ):
            torch.save(self.covariables, output_filename)
            return self.covariables

        return None

    @staticmethod
    def from_dataframe(
        dataframe: pd.DataFrame,
        exposure_col: Optional[str],
        outcome_col: Optional[List[str]],
        iv_cols: Iterable[str],
        covariable_cols: Iterable[str] = [],
        sampling_weights_col: Optional[str] = None,
    ) -> "IVDataset":
        # We'll do complete case analysis if the user provides a df with NAs.

        # Convert single string exposure to list of one element
        exposure_cols = [exposure_col] if isinstance(exposure_col, str) else exposure_col
        outcome_cols = outcome_col if isinstance(outcome_col, list) else [outcome_col]
        covariable_cols = covariable_cols or []
        iv_cols = iv_cols or []
        sampling_weights_col = [sampling_weights_col] if sampling_weights_col else []

        keep_cols = list(itertools.chain(
            exposure_cols, outcome_cols, iv_cols, covariable_cols, sampling_weights_col
        ))

        dataframe = dataframe[keep_cols]
        if dataframe.isna().values.any():
            n_before = dataframe.shape[0]
            dataframe = dataframe.dropna()
            n_after = dataframe.shape[0]
            n = n_before - n_after
            warn(
                f"Doing complete case analysis. Dropped {n} rows with missing "
                f"values from the input data."
            )

        # Keep 2D shape even if single column
        if exposure_cols:
            exposure = torch.from_numpy(dataframe[exposure_cols].values).float()
        else:
            exposure = torch.Tensor()

        if outcome_cols:
            outcome = torch.from_numpy(dataframe[outcome_cols].values).float()
        else:
            outcome = torch.Tensor()

        if sampling_weights_col:
            sampling_weights = torch.from_numpy(
                dataframe[sampling_weights_col].values
            ).float()
        else:
            sampling_weights = None

        ivs = torch.from_numpy(dataframe[iv_cols].values).float()
        covars = torch.from_numpy(dataframe[covariable_cols].values).float()

        return IVDataset(
            exposure, outcome, ivs, covars, covariable_labels=covariable_cols,
            sampling_weights=sampling_weights
        )

    @staticmethod
    def from_json_configuration(configuration) -> "IVDataset":
        allowed_keys = {
            "filename", "sep", "exposure", "outcome", "instruments",
            "covariables", "sampling_weights"
        }

        bad_keys = set(configuration.keys()) - allowed_keys
        if bad_keys:
            raise ValueError(
                f"Invalid dataset configuration parameter(s): {bad_keys}"
            )

        data = pd.read_csv(
            configuration["filename"],
            sep=configuration.get("sep", "\t")
        )

        return IVDataset.from_dataframe(
            data,
            exposure_col=configuration["exposure"],
            outcome_col=configuration["outcome"],
            iv_cols=configuration["instruments"],
            covariable_cols=configuration.get("covariables", []),
            sampling_weights_col=configuration.get("sampling_weights", None)
        )

    @staticmethod
    def from_argparse_namespace(args: argparse.Namespace) -> "IVDataset":
        data = pd.read_csv(
            args.data, sep=args.sep
        )
        return IVDataset.from_dataframe(
            data,
            exposure_col=args.exposure,
            outcome_col=args.outcomes,
            iv_cols=args.instruments,
            covariable_cols=args.covariables,
            sampling_weights_col=args.resample_weights_col
        )

    @classmethod
    def add_dataset_arguments(cls, parser: argparse.ArgumentParser):
        """Adds commonly used arguments to load a dataset to an argument
        parser.

        """
        parser.add_argument(
            "--data", "-d", required=True, help="Path to a data file."
        )

        parser.add_argument(
            "--sep",
            default="\t",
            help="Separator (column delimiter) for the data file.",
        )

        parser.add_argument(
            "--instruments",
            "-z",
            nargs="*",
            default=[],
            help="The instrument (Z or G) in the case where we're not using "
            "genotypes provided through --genotypes. Multiple values can "
            "be provided for multiple instruments.\n"
            "This should be column(s) in the data file.",
        )

        parser.add_argument(
            "--covariables",
            nargs="*",
            default=[],
            help="Variables which will be included in both stages."
            "This should be column(s) in the data file.",
        )

        parser.add_argument(
            "--exposure", "-x",
            nargs="+",
            required=True,
            help="List of exposure column(s), e.g. T1 T2"
        )

        parser.add_argument(
            "--outcomes", "-y",
            nargs="+",
            help="List of outcome columns (e.g. Y1 Y2 Y3).",
            required=True,
            type=str
        )


        parser.add_argument(
            "--resample-weights-col",
            help="Sampling weights column if used when bootstrapping.",
            default=None,
            type=str
        )


class FullBatchDataLoader(DataLoader):
    def __init__(self, dataset: Dataset):
        super().__init__(dataset, batch_size=len(dataset))  # type: ignore

        # Cache the whole dataset.
        dl = DataLoader(dataset, batch_size=len(dataset))  # type: ignore
        self.payload = next(iter(dl))

    def __iter__(self):
        yield self.payload


class IVDatasetWithGenotypes(IVDataset):
    def __init__(
        self,
        genetic_dataset: "PhenotypeGeneticDataset",
        exposure_col: str,
        outcome_col: str,
        iv_cols: Iterable[str],
        covariable_cols: Iterable[str]
    ):
        """Dataset that also includes genotypes read using pytorch genotypes.

        TODO: This is not tested yet.
        Weighted resampling is not supported.

        """
        if not PT_GENO_AVAIL:
            raise ImportError("pytorch_genotypes needed to create "
                              "IVDatasetWithGenotypes")

        self.genetic_dataset = genetic_dataset

        instruments_set = set(iv_cols)
        covariables_set = set(covariable_cols)

        iv_indices: List[int] = []
        covariable_indices: List[int] = []
        self.exposure_index = None
        self.outcome_index = None
        for idx, col in enumerate(genetic_dataset.exogenous_columns):
            if col in instruments_set:
                iv_indices.append(idx)
            elif col in covariables_set:
                covariable_indices.append(idx)
            elif col == exposure_col:
                assert self.exposure_index is None
                self.exposure_index = idx
            elif col == outcome_col:
                assert self.outcome_index is None
                self.outcome_index = idx

        self.iv_idx_tens = torch.tensor(iv_indices)
        self.covariable_idx_tens = torch.tensor(covariable_indices)

        if self.exposure_index is None:
            warn(f"Exposure '{exposure_col}' not found in genetic dataset "
                 f"(will not be accessible).")

        if self.outcome_index is None:
            warn(f"Outcome '{outcome_col}' not found in genetic dataset "
                 f"(will not be accessible).")

    def __getitem__(self, index: int) -> IVDatasetBatch:
        cur = self.genetic_dataset[index]
        if self.exposure_index is not None:
            exposure = cur.exogenous[[self.exposure_index]]
        else:
            exposure = torch.Tensor()

        if self.outcome_index is not None:
            outcome = cur.exogenous[[self.outcome_index]]
        else:
            outcome = torch.Tensor()

        instruments = cur.dosage
        covars = torch.Tensor()

        if self.covariable_idx_tens.numel() > 0:
            covars = cur.exogenous[self.covariable_idx_tens]

        if self.iv_idx_tens.numel() > 0:
            instruments = torch.hstack(
                (instruments, cur.exogenous[:, self.iv_idx_tens])
            )

        return exposure, outcome, instruments, covars

    def __len__(self) -> int:
        return len(self.genetic_dataset)

    @property
    def covariables(self):
        covars = self.genetic_dataset.exog[:, self.covariable_idx_tens]\
            .to(torch.float32)
        return covars

    @property
    def exposure(self):
        return self.genetic_dataset.exog[:, [self.exposure_index]]

    @staticmethod
    def from_argparse_namespace(args: argparse.Namespace) -> IVDataset:
        # Defer to parent if no genetic data provided.
        if args.genotypes_backend is None:
            return IVDataset.from_argparse_namespace(args)

        if args.resample_weights_col is not None:
            raise NotImplementedError(
                "Resampling weights not implemented for genetic datasets."
            )

        # Read genotype data.
        backend_class = BACKENDS.get(
            args.genotypes_backend_type, GeneticDatasetBackend
        )

        backend = backend_class.load(args.genotypes_backend)

        # Read phenotype data.
        data = pd.read_csv(
            args.data, sep=args.sep
        )

        dataset = PhenotypeGeneticDataset(
            backend,
            data,
            phenotypes_sample_id_column=args.sample_id_col,
            exogenous_columns=itertools.chain(
                args.instruments, args.covariables,
                [args.exposure, args.outcomes]
            ),
        )

        return IVDatasetWithGenotypes(
            genetic_dataset=dataset,
            exposure_col=args.exposure,
            outcome_col=args.outcomes,
            iv_cols=args.instruments,
            covariable_cols=args.covariables
        )

    @classmethod
    def add_dataset_arguments(cls, parser: argparse.ArgumentParser):
        super().add_dataset_arguments(parser)

        parser.add_argument(
            "--genotypes-backend",
            help=(
                "Pickle containing a pytorch-genotypes backend. This can be "
                "created from various genetic data formats using the "
                "'pt-geno-create-backend' command line utility provided by "
                "pytorch genotypes."
            ),
            type=str,
        )

        parser.add_argument(
            "--genotypes-backend-type",
            help=(
                "Pickle containing a pytorch-genotypes backend. This can be "
                "created from various genetic data formats using the "
                "'pt-geno-create-backend' command line utility provided by "
                "pytorch genotypes."
            ),
            type=str,
        )

        parser.add_argument(
            "--sample-id-col",
            default="sample_id",
            help="Column that contains the sample id. This is mandatory if "
            "genotypes are provided to enable joining.",
        )


class SupervisedLearningWrapper(Dataset):
    """Wraps an IVDataset for supervised learning.

    This will yield pairs (IVs + covariables, exposure).

    """
    def __init__(self, dataset: IVDataset):
        self.dataset = dataset

    def n_exog(self):
        return self.dataset.n_exog()

    def __getitem__(self, idx: int) -> Tuple[torch.Tensor, torch.Tensor]:
        x, _, ivs, covars = self.dataset[idx]
        return (torch.hstack([ivs, covars]), x)

    def __len__(self):
        return len(self.dataset)<|MERGE_RESOLUTION|>--- conflicted
+++ resolved
@@ -44,20 +44,8 @@
         outcome_dim: Optional[int] = None
     ):
         self.exposure = exposure.reshape(-1, 1)
-<<<<<<< HEAD
         self.outcome = outcome
-=======
-        
-        # Auto-detect outcome dimension if not provided
-        if outcome_dim is None:
-            if outcome.dim() == 1:
-                outcome_dim = 1
-            else:
-                outcome_dim = outcome.size(-1)
-        
-        self.outcome = outcome.reshape(-1, outcome_dim)
-        self.outcome_dim = outcome_dim
->>>>>>> e6c6f5b8
+
         self.ivs = ivs
         self.covariables = covariables
         self.sampling_weights = sampling_weights
